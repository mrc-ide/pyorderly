--- conflicted
+++ resolved
@@ -2,11 +2,7 @@
 import time
 from pathlib import Path
 
-<<<<<<< HEAD
-from outpack.hash import hash_file, hash_string, hash_validate
-=======
-from outpack.hash import hash_file, hash_parse, hash_string
->>>>>>> cd632934
+from outpack.hash import hash_file, hash_parse, hash_string, hash_validate
 from outpack.ids import outpack_id, validate_outpack_id
 from outpack.metadata import MetadataCore, PacketFile, PacketLocation
 from outpack.root import root_open
@@ -35,7 +31,6 @@
         self.git = git_info(self.path)
         self.custom = {}
         self.metadata = None
-<<<<<<< HEAD
         self.immutable = {}
 
     def mark_file_immutable(self, path):
@@ -45,19 +40,12 @@
         else:
             hash_algorithm = self.root.config.core.hash_algorithm
             self.immutable[path] = hash_file(path_full, hash_algorithm)
-=======
-        self._immutable = {}
->>>>>>> cd632934
 
     def add_custom_metadata(self, key, value):
         if key in self.custom:
             msg = f"metadata for '{key}' has already been added for this packet"
             raise Exception(msg)
         self.custom[key] = value
-
-    def mark_file_immutable(self, path):
-        if path not in self._immutable:
-            self._immutable[path] = hash_file(self.path / path)
 
     def end(self, *, insert=True):
         if self.metadata:
@@ -69,11 +57,7 @@
             PacketFile.from_file(self.path, f, hash_algorithm)
             for f in all_normal_files(self.path)
         ]
-<<<<<<< HEAD
-        _validate_immutable_files(self.path, self.immutable)
-=======
-        _check_immutable_files(self.files, self._immutable)
->>>>>>> cd632934
+        _check_immutable_files(self.files, self.immutable)
         self.metadata = self._build_metadata()
         validate(self.metadata.to_dict(), "outpack/metadata.json")
         if insert:
@@ -143,15 +127,4 @@
     dest = root.path / ".outpack" / "location" / location / packet_id
     dest.parent.mkdir(parents=True, exist_ok=True)
     with open(dest, "w") as f:
-        f.write(dat.to_json(separators=(",", ":")))
-
-
-def _validate_immutable_files(path, immutable):
-    if immutable:
-        with transient_working_directory(path):
-            for f in immutable.keys():
-                try:
-                    hash_validate(f, immutable[f])
-                except Exception as e:
-                    msg = f"Detected change to immutable file '{f}' in packet"
-                    raise Exception(msg) from e+        f.write(dat.to_json(separators=(",", ":")))