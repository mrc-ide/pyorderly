--- conflicted
+++ resolved
@@ -1,18 +1,10 @@
 import os
-<<<<<<< HEAD
-import warnings
-=======
 import shutil
->>>>>>> e35ef332
 from pathlib import Path
 
 from outpack.config import read_config
 from outpack.filestore import FileStore
-<<<<<<< HEAD
-from outpack.hash import hash_parse, hash_file
-=======
 from outpack.hash import hash_file, hash_parse
->>>>>>> e35ef332
 from outpack.index import Index
 from outpack.util import find_file_descend
 
@@ -71,26 +63,6 @@
 
 
 def find_file_by_hash(root, hash):
-<<<<<<< HEAD
-    index = root.index.data()
-
-    path_archive = root.path / root.config.core.path_archive
-    hash_obj = hash_parse(hash)
-
-    for packet_id in index.unpacked:
-        meta = index.metadata[packet_id]
-        files = list(filter(lambda file: file.hash == hash, meta.files))
-        for file in files:
-            path = path_archive / meta.name / packet_id / file.path
-            if path.exists() and hash_file(path, hash_obj.algorithm) == hash_obj:
-                return path
-            rejected = [file.path for file in files]
-
-            rejected_msg = "', '".join(rejected)
-            msg = (f"Rejecting file from archive '{rejected_msg}' in "
-                   f"'{meta.name} /{packet_id}'")
-            warnings.warn(msg)
-=======
     path_archive = root.path / root.config.core.path_archive
     hash_parsed = hash_parse(hash)
     for id in root.index.unpacked():
@@ -106,5 +78,4 @@
                         f"in {meta.name}/{meta.id}"
                     )
                     print(msg)
-    return None
->>>>>>> e35ef332
+    return None