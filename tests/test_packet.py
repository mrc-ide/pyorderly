--- conflicted
+++ resolved
@@ -131,16 +131,11 @@
         p.add_custom_metadata("myapp", d)
 
 
-<<<<<<< HEAD
-def test_can_mark_files_immutable(tmp_path):
-=======
 def test_can_mark_files_as_immutable(tmp_path):
->>>>>>> cd632934
-    root = tmp_path / "root"
-    src = tmp_path / "src"
-    outpack_init(root)
-    src.mkdir(parents=True, exist_ok=True)
-<<<<<<< HEAD
+    root = tmp_path / "root"
+    src = tmp_path / "src"
+    outpack_init(root)
+    src.mkdir(parents=True, exist_ok=True)
     p1 = Packet(root, src, "data")
     with open(src / "data.csv", "w") as f:
         f.write("a,b\n1,2\n3,4\n")
@@ -153,7 +148,10 @@
 
 
 def test_can_validate_immutable_files_on_end(tmp_path):
-=======
+    root = tmp_path / "root"
+    src = tmp_path / "src"
+    outpack_init(root)
+    src.mkdir(parents=True, exist_ok=True)
     p = Packet(root, src, "data")
     with open(src / "data.csv", "w") as f:
         f.write("a,b\n1,2\n3,4\n")
@@ -163,12 +161,10 @@
 
 
 def test_can_detect_deletion_of_immutable_file(tmp_path):
->>>>>>> cd632934
-    root = tmp_path / "root"
-    src = tmp_path / "src"
-    outpack_init(root)
-    src.mkdir(parents=True, exist_ok=True)
-<<<<<<< HEAD
+    root = tmp_path / "root"
+    src = tmp_path / "src"
+    outpack_init(root)
+    src.mkdir(parents=True, exist_ok=True)
     p1 = Packet(root, src, "data")
     with open(src / "data.csv", "w") as f:
         f.write("a,b\n1,2\n3,4\n")
@@ -177,13 +173,16 @@
         f.write("a,b\n1,2\n3,4\n5,6\n")
     with pytest.raises(
         Exception,
-        match="Detected change to immutable file 'data.csv' in packet",
+        match="File was changed after being added: data.csv",
     ):
         p1.end()
 
 
 def test_readding_files_rehashes_them(tmp_path):
-=======
+    root = tmp_path / "root"
+    src = tmp_path / "src"
+    outpack_init(root)
+    src.mkdir(parents=True, exist_ok=True)
     p = Packet(root, src, "data")
     with open(src / "data.csv", "w") as f:
         f.write("a,b\n1,2\n3,4\n")
@@ -194,12 +193,10 @@
 
 
 def test_can_detect_modification_of_immutable_file(tmp_path):
->>>>>>> cd632934
-    root = tmp_path / "root"
-    src = tmp_path / "src"
-    outpack_init(root)
-    src.mkdir(parents=True, exist_ok=True)
-<<<<<<< HEAD
+    root = tmp_path / "root"
+    src = tmp_path / "src"
+    outpack_init(root)
+    src.mkdir(parents=True, exist_ok=True)
     p1 = Packet(root, src, "data")
     with open(src / "data.csv", "w") as f:
         f.write("a,b\n1,2\n3,4\n")
@@ -209,7 +206,6 @@
         f.write("a,b\n1,2\n3,4\n5,6\n")
     with pytest.raises(Exception, match="Hash of '.+' does not match"):
         p1.mark_file_immutable("data.csv")
-=======
     p = Packet(root, src, "data")
     with open(src / "data.csv", "w") as f:
         f.write("a,b\n1,2\n3,4\n")
@@ -232,7 +228,5 @@
     p.mark_file_immutable("data.csv")
     with open(src / "data.csv", "a") as f:
         f.write("5,6\n")
-    p.mark_file_immutable("data.csv")
-    with pytest.raises(Exception, match="File was changed after being added"):
-        p.end()
->>>>>>> cd632934
+    with pytest.raises(Exception, match="Hash of .+ does not match"):
+        p.mark_file_immutable("data.csv")