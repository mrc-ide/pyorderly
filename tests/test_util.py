--- conflicted
+++ resolved
@@ -36,7 +36,6 @@
     assert num_to_time(t) == x
 
 
-<<<<<<< HEAD
 def test_can_test_for_files_existing(tmp_path):
     with open(tmp_path / "a", "w"):
         pass
@@ -75,7 +74,8 @@
         "a/y",
         "b/x",
     }
-=======
+
+
 def test_match_value():
     assert match_value("this", ["that", "this"], "name") is None
     with pytest.raises(Exception) as e:
@@ -83,5 +83,4 @@
     assert e.match("name must be one of 'foo', 'bar'")
     with pytest.raises(Exception) as e:
         match_value("this", ["foo"], "name")
-    assert e.match("name must be one of 'foo'")
->>>>>>> cd632934
+    assert e.match("name must be one of 'foo'")