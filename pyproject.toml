[build-system]
requires = ["hatchling"]
build-backend = "hatchling.build"

[project]
name = "outpack"
dynamic = ["version"]
description = "Reproducible and collaborative reporting"
readme = "README.md"
requires-python = ">=3.7"
license = "MIT"
keywords = []
authors = [
  { name = "Rich FitzJohn", email = "r.fitzjohn@imperial.ac.uk" },
]
classifiers = [
  "Development Status :: 4 - Beta",
  "Programming Language :: Python",
  "Programming Language :: Python :: 3.7",
  "Programming Language :: Python :: 3.8",
  "Programming Language :: Python :: 3.9",
  "Programming Language :: Python :: 3.10",
  "Programming Language :: Python :: 3.11",
  "Programming Language :: Python :: Implementation :: CPython",
  "Programming Language :: Python :: Implementation :: PyPy",
]
dependencies = [
  "dataclasses-json",
  "importlib_resources",
  "jsonschema",
  "pygit2",
  "outpack-query-parser",
  "humanize"
]

[project.urls]
Documentation = "https://github.com/mrc-ide/outpack#readme"
Issues = "https://github.com/mrc-ide/outpack/issues"
Source = "https://github.com/mrc-ide/outpack"

[tool.hatch.version]
path = "src/outpack/__about__.py"

[tool.hatch.envs.default]
dependencies = [
  "coverage[toml]>=6.5",
  "pytest",
<<<<<<< HEAD
  "pytest_mock"
=======
  "sphinx",
  "sphinx-rtd-theme",
  "myst-parser",
  "sphinx-copybutton",
  "sphinx-autoapi"
>>>>>>> 2014c26c
]
[tool.hatch.envs.default.scripts]
test = "pytest {args:tests}"
test-cov = "coverage run -m pytest {args:tests}"
cov-report = [
  "- coverage combine",
  "coverage report --show-missing",
]
cov = [
  "test-cov",
  "cov-report",
]
cov-report-xml = [
  "- coverage combine",
  "coverage xml",
]
cov-ci = [
  "test-cov",
  "cov-report-xml",
]
generate-docs = [
  "sphinx-autogen ./docs/*.md",
  "sphinx-build -b html ./docs ./docs/_build"
]

[[tool.hatch.envs.all.matrix]]
python = ["3.7", "3.8", "3.9", "3.10", "3.11"]

[tool.hatch.envs.lint]
extra-dependencies = [
  "black>=23.1.0",
  "mypy>=1.0.0",
  "ruff>=0.0.243",
]
[tool.hatch.envs.lint.scripts]
typing = "mypy --install-types --non-interactive {args:src tests}"
style = [
  "ruff {args:.}",
  "black --check --diff {args:.}",
]
fmt = [
  "black {args:.}",
  "ruff --fix {args:.}",
  "style",
]
all = [
  "style",
  "typing",
]

[tool.black]
target-version = ["py37"]
line-length = 80
skip-string-normalization = true

[tool.ruff]
target-version = "py37"
line-length = 120
select = [
  "A",
  "ARG",
  "B",
  "C",
  "D",
  "DTZ",
  "E",
  "EM",
  "F",
  "FBT",
  "I",
  "ICN",
  "ISC",
  "N",
  "PLC",
  "PLE",
  "PLR",
  "PLW",
  "Q",
  "RUF",
  "S",
  "T",
  "TID",
  "UP",
  "W",
  "YTT",
]
ignore = [
  # Allow non-abstract empty methods in abstract base classes
  "B027",
  # Allow boolean positional values in function calls, like `dict.get(... True)`
  "FBT003",
  # Ignore checks for possible passwords
  "S105", "S106", "S107",
  # Ignore complexity
  "C901", "PLR0911", "PLR0912", "PLR0913", "PLR0915",
  # Don't require docstrings everywhere for now
  "D100", "D101", "D102", "D103", "D104", "D105",
  # Ignore shadowing
  "A001", "A002", "A003",
  # Allow print until we find the alternative to R's cli
  "T201"
]
unfixable = [
  # Don't touch unused imports
  "F401",
]

[tool.ruff.isort]
known-first-party = ["outpack"]

[tool.ruff.flake8-tidy-imports]
ban-relative-imports = "all"

[tool.ruff.per-file-ignores]
# Tests can use magic values, assertions, and relative imports
"tests/**/*" = ["PLR2004", "S101", "TID252"]

[tool.ruff.pydocstyle]
convention = "numpy"

[tool.coverage.run]
source_pkgs = ["outpack", "orderly", "tests"]
branch = true
parallel = true
omit = [
  "src/outpack/__about__.py",
  "tests/helpers/*",
]

[tool.coverage.paths]
outpack = ["src/outpack", "src/orderly", "*/outpack/src/outpack"]
tests = ["tests", "*/outpack/tests"]

[tool.coverage.report]
exclude_lines = [
  "no cov",
  "if __name__ == .__main__.:",
  "if TYPE_CHECKING:",
]

[tool.pytest.ini_options]
testpaths = ["tests"]

# https://github.com/libgit2/pygit2/issues/709
[[tool.mypy.overrides]]
module = "pygit2"
ignore_missing_imports = true

[[tool.mypy.overrides]]
module = "outpack_query_parser"
ignore_missing_imports = true<|MERGE_RESOLUTION|>--- conflicted
+++ resolved
@@ -45,15 +45,12 @@
 dependencies = [
   "coverage[toml]>=6.5",
   "pytest",
-<<<<<<< HEAD
-  "pytest_mock"
-=======
+  "pytest_mock",
   "sphinx",
   "sphinx-rtd-theme",
   "myst-parser",
   "sphinx-copybutton",
   "sphinx-autoapi"
->>>>>>> 2014c26c
 ]
 [tool.hatch.envs.default.scripts]
 test = "pytest {args:tests}"
