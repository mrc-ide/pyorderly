[build-system]
requires = ["hatchling"]
build-backend = "hatchling.build"

[project]
name = "outpack"
dynamic = ["version"]
description = "Reproducible and collaborative reporting"
readme = "README.md"
requires-python = ">=3.7"
license = "MIT"
keywords = []
authors = [
  { name = "Rich FitzJohn", email = "r.fitzjohn@imperial.ac.uk" },
]
classifiers = [
  "Development Status :: 4 - Beta",
  "Programming Language :: Python",
  "Programming Language :: Python :: 3.7",
  "Programming Language :: Python :: 3.8",
  "Programming Language :: Python :: 3.9",
  "Programming Language :: Python :: 3.10",
  "Programming Language :: Python :: 3.11",
  "Programming Language :: Python :: Implementation :: CPython",
  "Programming Language :: Python :: Implementation :: PyPy",
]
dependencies = [
  "dataclasses-json",
<<<<<<< HEAD
  "importlib_resources",
  "jsonschema"
=======
  "pygit2"
>>>>>>> d1f9b443
]

[project.urls]
Documentation = "https://github.com/mrc-ide/outpack#readme"
Issues = "https://github.com/mrc-ide/outpack/issues"
Source = "https://github.com/mrc-ide/outpack"

[tool.hatch.version]
path = "src/outpack/__about__.py"

[tool.hatch.envs.default]
dependencies = [
  "coverage[toml]>=6.5",
  "pytest",
]
[tool.hatch.envs.default.scripts]
test = "pytest {args:tests}"
test-cov = "coverage run -m pytest {args:tests}"
cov-report = [
  "- coverage combine",
  "coverage report",
]
cov = [
  "test-cov",
  "cov-report",
]
cov-report-xml = [
  "- coverage combine",
  "coverage xml",
]
cov-ci = [
  "test-cov",
  "cov-report-xml",
]


[[tool.hatch.envs.all.matrix]]
python = ["3.7", "3.8", "3.9", "3.10", "3.11"]

[tool.hatch.envs.lint]
detached = true
dependencies = [
  "black>=23.1.0",
  "mypy>=1.0.0",
  "ruff>=0.0.243",
]
[tool.hatch.envs.lint.scripts]
typing = "mypy --install-types --non-interactive {args:src/outpack tests}"
style = [
  "ruff {args:.}",
  "black --check --diff {args:.}",
]
fmt = [
  "black {args:.}",
  "ruff --fix {args:.}",
  "style",
]
all = [
  "style",
  "typing",
]

[tool.black]
target-version = ["py37"]
line-length = 80
skip-string-normalization = true

[tool.ruff]
target-version = "py37"
line-length = 120
select = [
  "A",
  "ARG",
  "B",
  "C",
  "D",
  "DTZ",
  "E",
  "EM",
  "F",
  "FBT",
  "I",
  "ICN",
  "ISC",
  "N",
  "PLC",
  "PLE",
  "PLR",
  "PLW",
  "Q",
  "RUF",
  "S",
  "T",
  "TID",
  "UP",
  "W",
  "YTT",
]
ignore = [
  # Allow non-abstract empty methods in abstract base classes
  "B027",
  # Allow boolean positional values in function calls, like `dict.get(... True)`
  "FBT003",
  # Ignore checks for possible passwords
  "S105", "S106", "S107",
  # Ignore complexity
  "C901", "PLR0911", "PLR0912", "PLR0913", "PLR0915",
  # Don't require docstrings everywhere for now
  "D100", "D101", "D102", "D103", "D104", "D105",
  # Ignore shadowing
  "A002"
]
unfixable = [
  # Don't touch unused imports
  "F401",
]

[tool.ruff.isort]
known-first-party = ["outpack"]

[tool.ruff.flake8-tidy-imports]
ban-relative-imports = "all"

[tool.ruff.per-file-ignores]
# Tests can use magic values, assertions, and relative imports
"tests/**/*" = ["PLR2004", "S101", "TID252"]

[tool.ruff.pydocstyle]
convention = "numpy"

[tool.coverage.run]
source_pkgs = ["outpack", "tests"]
branch = true
parallel = true
omit = [
  "src/outpack/__about__.py",
]

[tool.coverage.paths]
outpack = ["src/outpack", "*/outpack/src/outpack"]
tests = ["tests", "*/outpack/tests"]

[tool.coverage.report]
exclude_lines = [
  "no cov",
  "if __name__ == .__main__.:",
  "if TYPE_CHECKING:",
]<|MERGE_RESOLUTION|>--- conflicted
+++ resolved
@@ -26,12 +26,9 @@
 ]
 dependencies = [
   "dataclasses-json",
-<<<<<<< HEAD
   "importlib_resources",
-  "jsonschema"
-=======
+  "jsonschema",
   "pygit2"
->>>>>>> d1f9b443
 ]
 
 [project.urls]
